--- conflicted
+++ resolved
@@ -261,22 +261,14 @@
 }
 
 FailureOr<std::unique_ptr<Expression>>
-<<<<<<< HEAD
-exportOperation(ExpressionOpInterface op) {
+SubstraitExporter::exportOperation(ExpressionOpInterface op) {
   return llvm::TypeSwitch<ExpressionOpInterface,
                           FailureOr<std::unique_ptr<Expression>>>(op)
-      .Case<FieldReferenceOp, LiteralOp>([&](auto op) {
+      .Case<CallOp, FieldReferenceOp, LiteralOp>([&](auto op) {
         llvm::errs() << __PRETTY_FUNCTION__ << "\n";
         op.dump();
         return exportOperation(op);
       })
-=======
-SubstraitExporter::exportOperation(ExpressionOpInterface op) {
-  return llvm::TypeSwitch<Operation *, FailureOr<std::unique_ptr<Expression>>>(
-             op)
-      .Case<CallOp, FieldReferenceOp, LiteralOp>(
-          [&](auto op) { return exportOperation(op); })
->>>>>>> 6b45433b
       .Default(
           [](auto op) { return op->emitOpError("not supported for export"); });
 }
