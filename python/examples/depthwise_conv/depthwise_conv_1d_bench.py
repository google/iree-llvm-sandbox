# RUN: %PYTHON %s 2>&1 | FileCheck %s

# This file contains simple test cases that combine various codegen options.

from ..core.experts import *
from ..core.harness import *
from ..core.transforms import *

from .definitions import *

fun_name = 'depthwise_conv_1d_nwc_wc'
op_name = 'linalg.depthwise_conv_1d_nwc_wc'

################################################################################
# Compilation strategies.
################################################################################

all_names = ["DepthWiseConv1DExpert"]
all_experts = [
    e.print_ir(after_all=False, at_begin=False, llvm=False) for e in [
        SingleTilingExpert(
            fun_name=fun_name,
            op_name=op_name,
            #           N  W   C  KW
            # tile_sizes=[1, 4, 16, 3]
            tile_sizes=[4, 4, 16, 3])
    ]
]

################################################################################
# Problem instantiation
################################################################################

keys = ['N', 'W', 'C', 'KW', 'strides', 'dilations']


# CHECK-NOT: FAILURE
def main():
  n_iters = 1000

  # Specify default configuration and parse command line.
  args = test_argparser(
    "depthwise conv 2d benchmark",
    default_problem_sizes_list = [ \
    #  N   W   C  KW   st  dil

      [8, 16, 32, 3, [1], [1]],
      [8, 16, 32, 3, [1], [2]],
      [8, 16, 32, 3, [2], [1]],
      [8, 16, 32, 3, [2], [2]],
      [8, 16, 32, 3, [2], [3]],
      [8, 16, 32, 3, [3], [2]]
    ],
    default_expert_list = all_names,
    default_dynamic_at_compile_time_list = [],
    default_spec_list = [])

  def numpy_kernel(args, sizes, types):
    DepthwiseConvolutionProblem(
        'NWC', 'WC', strides=sizes['strides'],
        dilations=sizes['dilations']).reference_np(*args)

  def pytorch_kernel(args, sizes, types):
    DepthwiseConvolutionProblem(
        'NWC', 'WC', strides=sizes['strides'],
        dilations=sizes['dilations']).reference_pt(*args)

  test_harness(
      lambda sizes, t: DepthwiseConvolutionProblem(
          'NWC', 'WC', strides=sizes['strides'], dilations=sizes['dilations']),
      [[np.float32] * 3],
      test_sizes(keys, args.problem_sizes_list),
      test_experts(all_experts, all_names, args.expert_list),
      n_iters=n_iters,
      function_name=fun_name,
      dump_ir_to_file='/tmp/abcd.mlir',
      dump_obj_to_file='/tmp/abcd.o',
<<<<<<< HEAD
      plot_path=args.plot_path)
=======
      numpy_benchmark=numpy_kernel,
      pytorch_benchmark=pytorch_kernel,
  )
>>>>>>> 7fb70465


if __name__ == '__main__':
  main()<|MERGE_RESOLUTION|>--- conflicted
+++ resolved
@@ -75,13 +75,9 @@
       function_name=fun_name,
       dump_ir_to_file='/tmp/abcd.mlir',
       dump_obj_to_file='/tmp/abcd.o',
-<<<<<<< HEAD
-      plot_path=args.plot_path)
-=======
       numpy_benchmark=numpy_kernel,
       pytorch_benchmark=pytorch_kernel,
-  )
->>>>>>> 7fb70465
+      plot_path=args.plot_path)
 
 
 if __name__ == '__main__':
